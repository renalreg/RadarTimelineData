--- conflicted
+++ resolved
@@ -1,578 +1,561 @@
-"""
-TimeLineData importer script.
-
-This script handles the import and processing of timeline data, including treatment and transplant data.
-
-"""
-
-import argparse
-from datetime import datetime
-
-import polars as pl
-from loguru import logger
-
-from radar_timeline_data.audit_writer.audit_writer import AuditWriter, StubObject
-from radar_timeline_data.utils.connections import (
-    get_ukrdcid_to_radarnumber_map,
-    sessions_to_treatment_dfs,
-    create_sessions,
-    get_modality_codes,
-    get_sattelite_map,
-    get_source_group_id_mapping,
-    SessionManager,
-    sessions_to_transplant_dfs,
-    get_rr_to_radarnumber_map,
-    export_to_sql,
-)
-from radar_timeline_data.utils.polarUtil import (
-    group_and_reduce_ukrdc_dataframe,
-    combine_treatment_dataframes,
-    fill_null_time,
-    split_combined_dataframe,
-    group_and_reduce_combined_dataframe,
-    format_treatment,
-    get_rr_transplant_modality,
-    convert_transplant_unit,
-)
-
-from radar_timeline_data.utils.args import get_args
-
-
-# TODO delete this when done
-def audit():
-    """temp function"""
-    population = pl.DataFrame(
-        {
-            "country": ["United Kingdom", "USA", "United States", "france"],
-            "date": [
-                datetime(2016, 5, 12),
-                datetime(2017, 5, 12),
-                datetime(2018, 5, 12),
-                datetime(2019, 5, 12),
-            ],  # note record date: May 12th (sorted!)
-            "population": [82.19, 82.66, 83.12, 83.52],
-        }
-    )
-
-    a = StubObject()
-    a = AuditWriter(r"""C:\Users\oliver.reeves\Desktop""", "del")
-    a.add_info("items changed", "10")
-    a.add_info("items removed", "10")
-    a.add_text("starting")
-    a.add_text("processing 100 items", True)
-    a.set_ws(worksheet_name="start")
-
-    a.add_table_snippets(population)
-
-    a.add_table(text="import table", table=population, table_name="starting_table")
-    a.set_ws(worksheet_name="end")
-    a.add_table(text="testing ", table=population, table_name="temp2")
-    a.add_table(text="testing 2", table=population, table_name="temp3")
-    a.add_change("column change", ["a", "b"], ["c"])
-    a.add_change("table change", population, population)
-    a.add_important(" etes", True)
-    a.add_important(" etes", False)
-    a.commit_audit()
-
-
-def main(
-    audit_writer: AuditWriter | StubObject = StubObject(),
-    commit: bool = False,
-    test_run: bool = False,
-    max_data_lifetime: int | None = None,
-) -> None:
-    """
-    main function for flow of script
-    Args:
-        audit_writer: Object used for writing readable audit files
-        commit: boolean to indicate whether or not to commit
-        test_run: boolean to indicate whether or not to run on test databases
-        max_data_lifetime: maximum age of data
-
-    Returns:
-
-    """
-
-    # =======================< START >====================
-
-    audit_writer.add_text("starting script", style="Heading 4")
-    sessions = create_sessions()
-
-    # get codes from ukrdc, get healthcare facility mapping
-    codes, satellite, ukrdc_radar_mapping = codes_and_satellites(sessions)
-
-    # write tables to audit
-    audit_writer.set_ws(worksheet_name="mappings")
-    audit_writer.add_table(
-        text="Modality Codes:", table=codes, table_name="Modality_Codes"
-    )
-    audit_writer.add_table(
-        text="Satellite Units:", table=satellite, table_name="Satellite_Units"
-    )
-
-    audit_writer.add_table(
-        text="Patient number mapping:",
-        table=ukrdc_radar_mapping,
-        table_name="Patient_number",
-    )
-
-    # =======================< TRANSPLANT AND TREATMENT RUNS >====================
-    audit_writer.add_text("Starting Treatment Run", "Heading 3")
-    treatment_run(audit_writer, codes, satellite, sessions, ukrdc_radar_mapping)
-
-    audit_writer.add_text("Starting Transplant Run", "Heading 3")
-
-    rr_radar_mapping = get_rr_to_radarnumber_map(sessions)
-
-    transplant_run(audit_writer, sessions, ukrdc_radar_mapping, rr_radar_mapping)
-
-    # send to database
-    # close the sessions connection
-    for session in sessions.values():
-        session.session.close()
-
-
-def codes_and_satellites(sessions: dict[str, SessionManager]):
-    """
-    Get modality codes and satellite, ukrdc to radar map from sessions.
-
-    Args:
-        sessions: Dictionary of session managers.
-
-    Returns:
-        Tuple containing modality codes and satellite map.
-    """
-    codes = get_modality_codes(sessions)
-    satellite = get_sattelite_map(sessions["ukrdc"])
-    ukrdc_radar_mapping = get_ukrdcid_to_radarnumber_map(sessions)
-    return codes, satellite, ukrdc_radar_mapping
-
-
-def transplant_run(
-    audit_writer: AuditWriter | StubObject,
-    sessions: dict[str, SessionManager],
-    ukrdc_radar_mapping: pl.DataFrame,
-    rr_radar_mapping: pl.DataFrame,
-):
-    """
-    Run the transplant data processing pipeline.
-
-    Args:
-        audit_writer: AuditWriter or StubObject instance for writing audit logs.
-        sessions: Dictionary of session managers.
-        ukrdc_radar_mapping: DataFrame containing UKRDC radar mapping data.
-        rr_radar_mapping: DataFrame containing RR radar mapping data.
-
-    Returns:
-        None
-
-    Raises:
-        ValueError: If source_type or patient_id fails sanity checks.
-    """
-    # =====================<IMPORT TRANSPLANT DATA>==================
-
-    # get transplant data from sessions where radar number
-    # TODO check if cause of failure is needed in radar
-    df_collection = sessions_to_transplant_dfs(
-        sessions,
-        ukrdc_radar_mapping.get_column("number"),
-        rr_radar_mapping.get_column("number"),
-    )
-    audit_writer.set_ws("import_transplant_run")
-    for key, value in df_collection.items():
-        audit_writer.add_table(
-            text=f"import table {key}",
-            table=value,
-            table_name=f"raw_transplant_{key}",
-        )
-
-    # =====================<FORMAT DATA>==================
-    audit_writer.add_text("formatting transplant data")
-
-    df_collection = format_transplant(df_collection, rr_radar_mapping, sessions)
-
-    audit_writer.set_ws("transplant_format")
-    audit_writer.add_table("format changes", df_collection["rr"], "format_rr_table")
-
-    # =====================<GROUP AND REDUCE>==================
-    audit_writer.add_text("Group and Reduce")
-    audit_writer.set_ws("reduced")
-    cols = df_collection["rr"].columns
-    df_collection["rr"] = (df_collection["rr"].sort("patient_id", "date")).with_columns(
-        pl.col(col_name).shift().over("patient_id").alias(f"{col_name}_shifted")
-        for col_name in cols
-    )
-
-    mask = abs(pl.col("date") - pl.col("date_shifted")) <= pl.duration(days=5)
-    df_collection["rr"] = df_collection["rr"].with_columns(
-        pl.when(mask).then(0).otherwise(1).over("patient_id").alias("group_id")
-    )
-    df_collection["rr"] = df_collection["rr"].with_columns(
-        pl.col("group_id").cumsum().rle_id().over("patient_id").alias("group_id")
-    )
-    audit_writer.add_table(
-        "transplants from rr grouped", df_collection["rr"], "grouped_rr"
-    )
-    audit_writer.add_text("reducing rr transplants data ...")
-
-    df_collection["rr"] = (
-        df_collection["rr"]
-        .groupby(["patient_id", "group_id"])
-        .agg(
-            **{
-                col: pl.col(col).first()
-                for col in cols
-                if col not in ["patient_id", "group_id"]
-            }
-        )
-        .drop("group_id")
-        .with_columns(pl.lit(None, pl.String).alias("id"))
-    )
-    audit_writer.add_table(
-        "reduced rr transplants :", df_collection["rr"], "reduced_rr"
-    )
-
-    # =====================< COMBINE RADAR & RR >==================
-    audit_writer.add_text("merging transplants data")
-    audit_writer.set_ws("transplant_merge")
-    audit_writer.add_table(
-        "rr transplants before merge", df_collection["rr"], "unmerged_rr_transplants"
-    )
-    audit_writer.add_table(
-        "radar transplants before merge",
-        df_collection["radar"],
-        "unmerged_radar_transplants",
-    )
-    combine_df = pl.concat(
-        [df_collection["radar"], df_collection["rr"]], how="diagonal_relaxed"
-    )
-    audit_writer.add_table("transplants after merge", combine_df, "merged_transplants")
-
-    # =====================< GROUP AND REDUCE >==================
-    audit_writer.add_text("grouping and reducing merged transplants")
-    # list of current columns
-    cols = combine_df.columns
-    # shift columns
-    combine_df = (combine_df.sort("patient_id", "date")).with_columns(
-        pl.col(col_name).shift().over("patient_id").alias(f"{col_name}_shifted")
-        for col_name in cols
-    )
-
-    # date mask to define overlapping transplants
-    mask = abs(pl.col("date") - pl.col("date_shifted")) <= pl.duration(days=5)
-    # group using the mask and perform a 'run length encoding'
-    combine_df = combine_df.with_columns(
-        pl.when(mask).then(0).otherwise(1).over("patient_id").alias("group_id")
-    )
-    combine_df = combine_df.with_columns(
-        pl.col("group_id").cumsum().rle_id().over("patient_id").alias("group_id")
-    )
-
-    # convert source types into priority numbers
-    combine_df = combine_df.with_columns(
-        pl.col("source_type")
-        .replace(
-            old=["NHSBT LIST", "BATCH", "UKRDC", "RADAR", "RR"],
-            new=["0", "1", "2", "3", "4"],
-            default=None,
-        )
-        .cast(pl.Int32)
-    )
-    # sort data in regard to source priority
-    combine_df = combine_df.sort(
-        "patient_id", "group_id", "source_type", descending=True
-    )
-    # group data and aggregate first non-null id and first of other columns per patient and group
-    combine_df = (
-        combine_df.groupby(["patient_id", "group_id"])
-        .agg(
-            pl.col("id").drop_nulls().first(),
-            **{
-                col: pl.col(col).first()
-                for col in cols
-                if col not in ["patient_id", "group_id", "id"]
-            },
-        )
-        .drop(columns=["group_id"])
-    )
-
-    # convert source_type back to correct format
-    combine_df = combine_df.with_columns(
-        pl.col("source_type")
-        .cast(pl.String)
-        .replace(
-            new=["NHSBT LIST", "BATCH", "UKRDC", "RADAR", "RR"],
-            old=["0", "1", "2", "3", "4"],
-            default=None,
-        )
-    )
-
-    # =====================< CHECK for Changes  >==================
-
-    new_transplant_rows = combine_df.filter(pl.col("id").is_null())
-
-    updated_transplant_rows = combine_df.filter(pl.col("id").is_not_null())
-
-    audit_writer.add_table("reduced data", combine_df, "reduced_transplant_data")
-    audit_writer.set_ws("transplant_output")
-    audit_writer.add_table(
-        "new transplants",
-        combine_df.filter(pl.col("id").is_null()),
-        "new_transplant_data",
-    )
-    audit_writer.add_table(
-        "updated transplants",
-        combine_df.filter(pl.col("id").is_not_null()),
-        "updated_transplant_data",
-    )
-    # =====================< SANITY CHECKS  >==================
-
-    if combine_df.filter(
-        ~pl.col("source_type").is_in(["NHSBT LIST", "BATCH", "UKRDC", "RADAR", "RR"])
-    ).get_column("source_type").shape != (0,):
-        raise ValueError("source_type")
-    if not combine_df.filter(pl.col("patient_id").is_null()).is_empty():
-        raise ValueError("patient_id")
-
-    # =====================< WRITE TO DATABASE >==================
-
-    # TODO check that rr ids are in radar by querying
-
-
-def format_transplant(df_collection, rr_radar_mapping, sessions):
-    df_collection["rr"] = (
-        df_collection["rr"]
-        .with_columns(
-            patient_id=pl.col("RR_NO").replace(
-                rr_radar_mapping.get_column("number"),
-                rr_radar_mapping.get_column("patient_id"),
-                default="None",
-            )
-        )
-        .drop("RR_NO")
-    )
-    # convert transplant unit to radar int code
-    df_collection = convert_transplant_unit(df_collection, sessions)
-    df_collection["rr"] = get_rr_transplant_modality(df_collection["rr"])
-    df_collection["rr"] = (
-        df_collection["rr"]
-        .rename(
-            {
-                "TRANSPLANT_UNIT": "transplant_group_id",
-                "UKT_FAIL_DATE": "date_of_failure",
-                "TRANSPLANT_DATE": "date",
-                "HLA_MISMATCH": "hla_mismatch",
-            }
-        )
-        .drop(
-            [
-                "TRANSPLANT_TYPE",
-                "TRANSPLANT_ORGAN",
-                "TRANSPLANT_RELATIONSHIP",
-                "TRANSPLANT_SEX",
-            ]
-        )
-        .with_columns(
-            pl.lit(200).alias("source_group_id"), pl.lit("RR").alias("source_type")
-        )
-    )
-    return df_collection
-
-
-def treatment_run(
-    audit_writer: AuditWriter | StubObject,
-    codes: pl.DataFrame,
-    satellite: pl.DataFrame,
-    sessions: dict[str, SessionManager],
-    ukrdc_radar_mapping: pl.DataFrame,
-) -> None:
-    """
-    function that controls the flow of treatment rows/data
-    Args:
-        audit_writer: AuditWriter Object or Stub object for writing dataflow in readable formats
-        codes: map of modality codes and their corresponding equivalent
-        satellite: map of satellites and main units
-        sessions: dictionary of sessions must contain "ukrdc" and "radar"
-        ukrdc_radar_mapping: map of ukrdc localpatientid to radar patient_id
-    """
-
-    # =====================< GET TREATMENTS >==================
-    df_collection = sessions_to_treatment_dfs(
-        sessions, ukrdc_radar_mapping.get_column("number")
-    )
-
-    audit_writer.add_text("importing Treatment data from:")
-    audit_writer.set_ws(worksheet_name="import")
-    audit_writer.add_table(
-        text="  UKRDC", table=df_collection["ukrdc"], table_name="treatment_ukrdc"
-    )
-    audit_writer.add_table(
-        text="  RADAR", table=df_collection["radar"], table_name="treatment_radar"
-    )
-    cols = df_collection["ukrdc"].columns
-
-    source_group_id_mapping = get_source_group_id_mapping(sessions["radar"])
-
-    # =====================< Formatting >==================
-
-    df_collection = format_treatment(
-        codes, df_collection, satellite, source_group_id_mapping, ukrdc_radar_mapping
-    )
-
-    audit_writer.add_change(
-        description="converting ukrdc into common formats, includes patient numbers and modality codes ",
-        old=cols,
-        new=df_collection["ukrdc"].columns,
-    )
-    audit_writer.add_table(
-        text="ukrdc format conversion",
-        table=df_collection["ukrdc"],
-        table_name="format_ukrdc",
-    )
-    # clean up
-    del codes, ukrdc_radar_mapping, satellite, cols
-
-    # =====================< REDUCE >==================
-
-    # TODO remove this
-    # df_collection["ukrdc"] = df_collection["ukrdc"].filter(pl.col("patient_id") == 242)
-    # df_collection["radar"] = df_collection["radar"].filter(pl.col("patient_id") == 242)
-
-    audit_writer.set_ws("group_reduce_Treatment")
-    df_collection["ukrdc"] = group_and_reduce_ukrdc_dataframe(
-        df_collection, audit_writer
-    )
-
-    # =====================< MERGE  >==================
-
-    # combine all dataframes into one
-    combined_dataframe = combine_treatment_dataframes(df_collection)
-
-    audit_writer.set_ws("raw_all_Treatment")
-    audit_writer.add_table(
-        text="combine dataframes",
-        table=combined_dataframe,
-        table_name="raw_combined_Treatment",
-    )
-
-    # clean up
-    for frame in df_collection:
-        df_collection[frame].clear()
-    del df_collection
-
-    audit_writer.set_ws("group_reduce_all_Treatment")
-
-    # =====================< REDUCE >==================
-
-    # group the combined dataframe and reduce into the first occurrence for each patient-group combination
-    reduced_dataframe = group_and_reduce_combined_dataframe(combined_dataframe)
-    audit_writer.add_table(
-        "reducing_combined_Treatment",
-        reduced_dataframe,
-        table_name="reduced_combined_Treatment",
-    )
-
-    # =====================< SPLIT >==================
-    # split treatments
-
-    existing_treatments, new_treatments = split_combined_dataframe(
-        combined_dataframe, reduced_dataframe
-    )
-    # clean up
-    del combined_dataframe, reduced_dataframe
-
-    audit_writer.set_ws("Treatment_output")
-    # TODO may not be needed as db defaults time
-    new_treatments, existing_treatments = fill_null_time(
-        new_treatments, existing_treatments
-    )
-    audit_writer.add_table(
-        text="data that is new", table=new_treatments, table_name="new_Treatment"
-    )
-    audit_writer.add_table(
-        text="data to update", table=existing_treatments, table_name="update_Treatment"
-    )
-
-    # =====================< WRITE TO DATABASE >==================
-
-    new_treatments = new_treatments.slice(0, 1)
-    new_treatments = new_treatments.drop(
-        ["source_type", "id", "created_user_id", "modified_user_id", "recent_date"]
-    ).with_columns(
-        pl.lit("b91d66f2-cd53-42ec-82f8-8d52de5b5bbc").alias("id"),
-        pl.lit("REP").alias("source_type"),
-        pl.lit(100).alias("created_user_id"),
-        pl.lit(100).alias("modified_user_id"),
-    )
-
-    return None
-    export_to_sql(
-        session=sessions["radar"],
-        data=new_treatments,
-        tablename="dialysis",
-        contains_pk=True,
-    )
-
-
-if __name__ == "__main__":
-<<<<<<< HEAD
-    args = get_args()
-=======
-    logger.info("script start")
-
-    # Parsing command line arguments
-    parser = argparse.ArgumentParser(description="TimelineData importer script")
-    parser.add_argument("-a", "--audit", type=str, help="Audit a directory")
-    parser.add_argument(
-        "-c", "--commit", help="Commit to server", action="store_true", default=False
-    )
-    parser.add_argument(
-        "-tr",
-        "--test_run",
-        help="Run on staging servers",
-        action="store_true",
-        default=False,
-    )
-    args = parser.parse_args()
->>>>>>> a9795bc9
-
-    # Setting up parameters
-    params = {}
-    audit = (
-        AuditWriter(
-            f"{args.audit}", "delta", include_excel=True, include_breakdown=True
-        )
-        if args.audit
-        else StubObject()
-    )
-    params["audit_writer"] = audit
-
-    if args.commit:
-        params["commit"] = args.commit
-    if args.test_run:
-        params["test_run"] = args.test_run
-
-    logger.info(f"Auditing directory: {args.audit}")
-
-    # Recording start time
-    start_time = datetime.now()
-    audit.add_info("start time", start_time.strftime("%Y-%m-%d %H:%M"))
-
-    # Calling main function
-    main(**params)
-
-    # Recording end time
-    end_time = datetime.now()
-    audit.add_info("end time", end_time.strftime("%Y-%m-%d %H:%M"))
-
-    # Calculating and recording total time
-    total_seconds = (end_time - start_time).total_seconds()
-    hours, remainder = divmod(total_seconds, 3600)
-    minutes, seconds = divmod(remainder, 60)
-    audit.add_info("total time", f"{hours} hours {minutes} mins {int(seconds)} seconds")
-    audit.commit_audit()
-
-    # Logging script completion
-    logger.success(
-        f"script finished in {hours} hours {minutes} mins {int(seconds)} seconds"
-    )
+"""
+TimeLineData importer script.
+
+This script handles the import and processing of timeline data, including treatment and transplant data.
+
+"""
+
+import argparse
+from datetime import datetime
+
+import polars as pl
+from loguru import logger
+
+from radar_timeline_data.audit_writer.audit_writer import AuditWriter, StubObject
+from radar_timeline_data.utils.connections import (
+    get_ukrdcid_to_radarnumber_map,
+    sessions_to_treatment_dfs,
+    create_sessions,
+    get_modality_codes,
+    get_sattelite_map,
+    get_source_group_id_mapping,
+    SessionManager,
+    sessions_to_transplant_dfs,
+    get_rr_to_radarnumber_map,
+    export_to_sql,
+)
+from radar_timeline_data.utils.polarUtil import (
+    group_and_reduce_ukrdc_dataframe,
+    combine_treatment_dataframes,
+    fill_null_time,
+    split_combined_dataframe,
+    group_and_reduce_combined_dataframe,
+    format_treatment,
+    get_rr_transplant_modality,
+    convert_transplant_unit,
+)
+
+from radar_timeline_data.utils.args import get_args
+
+
+# TODO delete this when done
+def audit():
+    """temp function"""
+    population = pl.DataFrame(
+        {
+            "country": ["United Kingdom", "USA", "United States", "france"],
+            "date": [
+                datetime(2016, 5, 12),
+                datetime(2017, 5, 12),
+                datetime(2018, 5, 12),
+                datetime(2019, 5, 12),
+            ],  # note record date: May 12th (sorted!)
+            "population": [82.19, 82.66, 83.12, 83.52],
+        }
+    )
+
+    a = StubObject()
+    a = AuditWriter(r"""C:\Users\oliver.reeves\Desktop""", "del")
+    a.add_info("items changed", "10")
+    a.add_info("items removed", "10")
+    a.add_text("starting")
+    a.add_text("processing 100 items", True)
+    a.set_ws(worksheet_name="start")
+
+    a.add_table_snippets(population)
+
+    a.add_table(text="import table", table=population, table_name="starting_table")
+    a.set_ws(worksheet_name="end")
+    a.add_table(text="testing ", table=population, table_name="temp2")
+    a.add_table(text="testing 2", table=population, table_name="temp3")
+    a.add_change("column change", ["a", "b"], ["c"])
+    a.add_change("table change", population, population)
+    a.add_important(" etes", True)
+    a.add_important(" etes", False)
+    a.commit_audit()
+
+
+def main(
+    audit_writer: AuditWriter | StubObject = StubObject(),
+    commit: bool = False,
+    test_run: bool = False,
+    max_data_lifetime: int | None = None,
+) -> None:
+    """
+    main function for flow of script
+    Args:
+        audit_writer: Object used for writing readable audit files
+        commit: boolean to indicate whether or not to commit
+        test_run: boolean to indicate whether or not to run on test databases
+        max_data_lifetime: maximum age of data
+
+    Returns:
+
+    """
+
+    # =======================< START >====================
+
+    audit_writer.add_text("starting script", style="Heading 4")
+    sessions = create_sessions()
+
+    # get codes from ukrdc, get healthcare facility mapping
+    codes, satellite, ukrdc_radar_mapping = codes_and_satellites(sessions)
+
+    # write tables to audit
+    audit_writer.set_ws(worksheet_name="mappings")
+    audit_writer.add_table(
+        text="Modality Codes:", table=codes, table_name="Modality_Codes"
+    )
+    audit_writer.add_table(
+        text="Satellite Units:", table=satellite, table_name="Satellite_Units"
+    )
+
+    audit_writer.add_table(
+        text="Patient number mapping:",
+        table=ukrdc_radar_mapping,
+        table_name="Patient_number",
+    )
+
+    # =======================< TRANSPLANT AND TREATMENT RUNS >====================
+    audit_writer.add_text("Starting Treatment Run", "Heading 3")
+    treatment_run(audit_writer, codes, satellite, sessions, ukrdc_radar_mapping)
+
+    audit_writer.add_text("Starting Transplant Run", "Heading 3")
+
+    rr_radar_mapping = get_rr_to_radarnumber_map(sessions)
+
+    transplant_run(audit_writer, sessions, ukrdc_radar_mapping, rr_radar_mapping)
+
+    # send to database
+    # close the sessions connection
+    for session in sessions.values():
+        session.session.close()
+
+
+def codes_and_satellites(sessions: dict[str, SessionManager]):
+    """
+    Get modality codes and satellite, ukrdc to radar map from sessions.
+
+    Args:
+        sessions: Dictionary of session managers.
+
+    Returns:
+        Tuple containing modality codes and satellite map.
+    """
+    codes = get_modality_codes(sessions)
+    satellite = get_sattelite_map(sessions["ukrdc"])
+    ukrdc_radar_mapping = get_ukrdcid_to_radarnumber_map(sessions)
+    return codes, satellite, ukrdc_radar_mapping
+
+
+def transplant_run(
+    audit_writer: AuditWriter | StubObject,
+    sessions: dict[str, SessionManager],
+    ukrdc_radar_mapping: pl.DataFrame,
+    rr_radar_mapping: pl.DataFrame,
+):
+    """
+    Run the transplant data processing pipeline.
+
+    Args:
+        audit_writer: AuditWriter or StubObject instance for writing audit logs.
+        sessions: Dictionary of session managers.
+        ukrdc_radar_mapping: DataFrame containing UKRDC radar mapping data.
+        rr_radar_mapping: DataFrame containing RR radar mapping data.
+
+    Returns:
+        None
+
+    Raises:
+        ValueError: If source_type or patient_id fails sanity checks.
+    """
+    # =====================<IMPORT TRANSPLANT DATA>==================
+
+    # get transplant data from sessions where radar number
+    # TODO check if cause of failure is needed in radar
+    df_collection = sessions_to_transplant_dfs(
+        sessions,
+        ukrdc_radar_mapping.get_column("number"),
+        rr_radar_mapping.get_column("number"),
+    )
+    audit_writer.set_ws("import_transplant_run")
+    for key, value in df_collection.items():
+        audit_writer.add_table(
+            text=f"import table {key}",
+            table=value,
+            table_name=f"raw_transplant_{key}",
+        )
+
+    # =====================<FORMAT DATA>==================
+    audit_writer.add_text("formatting transplant data")
+
+    df_collection = format_transplant(df_collection, rr_radar_mapping, sessions)
+
+    audit_writer.set_ws("transplant_format")
+    audit_writer.add_table("format changes", df_collection["rr"], "format_rr_table")
+
+    # =====================<GROUP AND REDUCE>==================
+    audit_writer.add_text("Group and Reduce")
+    audit_writer.set_ws("reduced")
+    cols = df_collection["rr"].columns
+    df_collection["rr"] = (df_collection["rr"].sort("patient_id", "date")).with_columns(
+        pl.col(col_name).shift().over("patient_id").alias(f"{col_name}_shifted")
+        for col_name in cols
+    )
+
+    mask = abs(pl.col("date") - pl.col("date_shifted")) <= pl.duration(days=5)
+    df_collection["rr"] = df_collection["rr"].with_columns(
+        pl.when(mask).then(0).otherwise(1).over("patient_id").alias("group_id")
+    )
+    df_collection["rr"] = df_collection["rr"].with_columns(
+        pl.col("group_id").cumsum().rle_id().over("patient_id").alias("group_id")
+    )
+    audit_writer.add_table(
+        "transplants from rr grouped", df_collection["rr"], "grouped_rr"
+    )
+    audit_writer.add_text("reducing rr transplants data ...")
+
+    df_collection["rr"] = (
+        df_collection["rr"]
+        .groupby(["patient_id", "group_id"])
+        .agg(
+            **{
+                col: pl.col(col).first()
+                for col in cols
+                if col not in ["patient_id", "group_id"]
+            }
+        )
+        .drop("group_id")
+        .with_columns(pl.lit(None, pl.String).alias("id"))
+    )
+    audit_writer.add_table(
+        "reduced rr transplants :", df_collection["rr"], "reduced_rr"
+    )
+
+    # =====================< COMBINE RADAR & RR >==================
+    audit_writer.add_text("merging transplants data")
+    audit_writer.set_ws("transplant_merge")
+    audit_writer.add_table(
+        "rr transplants before merge", df_collection["rr"], "unmerged_rr_transplants"
+    )
+    audit_writer.add_table(
+        "radar transplants before merge",
+        df_collection["radar"],
+        "unmerged_radar_transplants",
+    )
+    combine_df = pl.concat(
+        [df_collection["radar"], df_collection["rr"]], how="diagonal_relaxed"
+    )
+    audit_writer.add_table("transplants after merge", combine_df, "merged_transplants")
+
+    # =====================< GROUP AND REDUCE >==================
+    audit_writer.add_text("grouping and reducing merged transplants")
+    # list of current columns
+    cols = combine_df.columns
+    # shift columns
+    combine_df = (combine_df.sort("patient_id", "date")).with_columns(
+        pl.col(col_name).shift().over("patient_id").alias(f"{col_name}_shifted")
+        for col_name in cols
+    )
+
+    # date mask to define overlapping transplants
+    mask = abs(pl.col("date") - pl.col("date_shifted")) <= pl.duration(days=5)
+    # group using the mask and perform a 'run length encoding'
+    combine_df = combine_df.with_columns(
+        pl.when(mask).then(0).otherwise(1).over("patient_id").alias("group_id")
+    )
+    combine_df = combine_df.with_columns(
+        pl.col("group_id").cumsum().rle_id().over("patient_id").alias("group_id")
+    )
+
+    # convert source types into priority numbers
+    combine_df = combine_df.with_columns(
+        pl.col("source_type")
+        .replace(
+            old=["NHSBT LIST", "BATCH", "UKRDC", "RADAR", "RR"],
+            new=["0", "1", "2", "3", "4"],
+            default=None,
+        )
+        .cast(pl.Int32)
+    )
+    # sort data in regard to source priority
+    combine_df = combine_df.sort(
+        "patient_id", "group_id", "source_type", descending=True
+    )
+    # group data and aggregate first non-null id and first of other columns per patient and group
+    combine_df = (
+        combine_df.groupby(["patient_id", "group_id"])
+        .agg(
+            pl.col("id").drop_nulls().first(),
+            **{
+                col: pl.col(col).first()
+                for col in cols
+                if col not in ["patient_id", "group_id", "id"]
+            },
+        )
+        .drop(columns=["group_id"])
+    )
+
+    # convert source_type back to correct format
+    combine_df = combine_df.with_columns(
+        pl.col("source_type")
+        .cast(pl.String)
+        .replace(
+            new=["NHSBT LIST", "BATCH", "UKRDC", "RADAR", "RR"],
+            old=["0", "1", "2", "3", "4"],
+            default=None,
+        )
+    )
+
+    # =====================< CHECK for Changes  >==================
+
+    new_transplant_rows = combine_df.filter(pl.col("id").is_null())
+
+    updated_transplant_rows = combine_df.filter(pl.col("id").is_not_null())
+
+    audit_writer.add_table("reduced data", combine_df, "reduced_transplant_data")
+    audit_writer.set_ws("transplant_output")
+    audit_writer.add_table(
+        "new transplants",
+        combine_df.filter(pl.col("id").is_null()),
+        "new_transplant_data",
+    )
+    audit_writer.add_table(
+        "updated transplants",
+        combine_df.filter(pl.col("id").is_not_null()),
+        "updated_transplant_data",
+    )
+    # =====================< SANITY CHECKS  >==================
+
+    if combine_df.filter(
+        ~pl.col("source_type").is_in(["NHSBT LIST", "BATCH", "UKRDC", "RADAR", "RR"])
+    ).get_column("source_type").shape != (0,):
+        raise ValueError("source_type")
+    if not combine_df.filter(pl.col("patient_id").is_null()).is_empty():
+        raise ValueError("patient_id")
+
+    # =====================< WRITE TO DATABASE >==================
+
+    # TODO check that rr ids are in radar by querying
+
+
+def format_transplant(df_collection, rr_radar_mapping, sessions):
+    df_collection["rr"] = (
+        df_collection["rr"]
+        .with_columns(
+            patient_id=pl.col("RR_NO").replace(
+                rr_radar_mapping.get_column("number"),
+                rr_radar_mapping.get_column("patient_id"),
+                default="None",
+            )
+        )
+        .drop("RR_NO")
+    )
+    # convert transplant unit to radar int code
+    df_collection = convert_transplant_unit(df_collection, sessions)
+    df_collection["rr"] = get_rr_transplant_modality(df_collection["rr"])
+    df_collection["rr"] = (
+        df_collection["rr"]
+        .rename(
+            {
+                "TRANSPLANT_UNIT": "transplant_group_id",
+                "UKT_FAIL_DATE": "date_of_failure",
+                "TRANSPLANT_DATE": "date",
+                "HLA_MISMATCH": "hla_mismatch",
+            }
+        )
+        .drop(
+            [
+                "TRANSPLANT_TYPE",
+                "TRANSPLANT_ORGAN",
+                "TRANSPLANT_RELATIONSHIP",
+                "TRANSPLANT_SEX",
+            ]
+        )
+        .with_columns(
+            pl.lit(200).alias("source_group_id"), pl.lit("RR").alias("source_type")
+        )
+    )
+    return df_collection
+
+
+def treatment_run(
+    audit_writer: AuditWriter | StubObject,
+    codes: pl.DataFrame,
+    satellite: pl.DataFrame,
+    sessions: dict[str, SessionManager],
+    ukrdc_radar_mapping: pl.DataFrame,
+) -> None:
+    """
+    function that controls the flow of treatment rows/data
+    Args:
+        audit_writer: AuditWriter Object or Stub object for writing dataflow in readable formats
+        codes: map of modality codes and their corresponding equivalent
+        satellite: map of satellites and main units
+        sessions: dictionary of sessions must contain "ukrdc" and "radar"
+        ukrdc_radar_mapping: map of ukrdc localpatientid to radar patient_id
+    """
+
+    # =====================< GET TREATMENTS >==================
+    df_collection = sessions_to_treatment_dfs(
+        sessions, ukrdc_radar_mapping.get_column("number")
+    )
+
+    audit_writer.add_text("importing Treatment data from:")
+    audit_writer.set_ws(worksheet_name="import")
+    audit_writer.add_table(
+        text="  UKRDC", table=df_collection["ukrdc"], table_name="treatment_ukrdc"
+    )
+    audit_writer.add_table(
+        text="  RADAR", table=df_collection["radar"], table_name="treatment_radar"
+    )
+    cols = df_collection["ukrdc"].columns
+
+    source_group_id_mapping = get_source_group_id_mapping(sessions["radar"])
+
+    # =====================< Formatting >==================
+
+    df_collection = format_treatment(
+        codes, df_collection, satellite, source_group_id_mapping, ukrdc_radar_mapping
+    )
+
+    audit_writer.add_change(
+        description="converting ukrdc into common formats, includes patient numbers and modality codes ",
+        old=cols,
+        new=df_collection["ukrdc"].columns,
+    )
+    audit_writer.add_table(
+        text="ukrdc format conversion",
+        table=df_collection["ukrdc"],
+        table_name="format_ukrdc",
+    )
+    # clean up
+    del codes, ukrdc_radar_mapping, satellite, cols
+
+    # =====================< REDUCE >==================
+
+    # TODO remove this
+    # df_collection["ukrdc"] = df_collection["ukrdc"].filter(pl.col("patient_id") == 242)
+    # df_collection["radar"] = df_collection["radar"].filter(pl.col("patient_id") == 242)
+
+    audit_writer.set_ws("group_reduce_Treatment")
+    df_collection["ukrdc"] = group_and_reduce_ukrdc_dataframe(
+        df_collection, audit_writer
+    )
+
+    # =====================< MERGE  >==================
+
+    # combine all dataframes into one
+    combined_dataframe = combine_treatment_dataframes(df_collection)
+
+    audit_writer.set_ws("raw_all_Treatment")
+    audit_writer.add_table(
+        text="combine dataframes",
+        table=combined_dataframe,
+        table_name="raw_combined_Treatment",
+    )
+
+    # clean up
+    for frame in df_collection:
+        df_collection[frame].clear()
+    del df_collection
+
+    audit_writer.set_ws("group_reduce_all_Treatment")
+
+    # =====================< REDUCE >==================
+
+    # group the combined dataframe and reduce into the first occurrence for each patient-group combination
+    reduced_dataframe = group_and_reduce_combined_dataframe(combined_dataframe)
+    audit_writer.add_table(
+        "reducing_combined_Treatment",
+        reduced_dataframe,
+        table_name="reduced_combined_Treatment",
+    )
+
+    # =====================< SPLIT >==================
+    # split treatments
+
+    existing_treatments, new_treatments = split_combined_dataframe(
+        combined_dataframe, reduced_dataframe
+    )
+    # clean up
+    del combined_dataframe, reduced_dataframe
+
+    audit_writer.set_ws("Treatment_output")
+    # TODO may not be needed as db defaults time
+    new_treatments, existing_treatments = fill_null_time(
+        new_treatments, existing_treatments
+    )
+    audit_writer.add_table(
+        text="data that is new", table=new_treatments, table_name="new_Treatment"
+    )
+    audit_writer.add_table(
+        text="data to update", table=existing_treatments, table_name="update_Treatment"
+    )
+
+    # =====================< WRITE TO DATABASE >==================
+
+    new_treatments = new_treatments.slice(0, 1)
+    new_treatments = new_treatments.drop(
+        ["source_type", "id", "created_user_id", "modified_user_id", "recent_date"]
+    ).with_columns(
+        pl.lit("b91d66f2-cd53-42ec-82f8-8d52de5b5bbc").alias("id"),
+        pl.lit("REP").alias("source_type"),
+        pl.lit(100).alias("created_user_id"),
+        pl.lit(100).alias("modified_user_id"),
+    )
+
+    return None
+    export_to_sql(
+        session=sessions["radar"],
+        data=new_treatments,
+        tablename="dialysis",
+        contains_pk=True,
+    )
+
+
+if __name__ == "__main__":
+
+    logger.info("script start")
+    args = get_args()
+
+    # Setting up parameters
+    params = {}
+    audit = (
+        AuditWriter(
+            f"{args.audit}", "delta", include_excel=True, include_breakdown=True
+        )
+        if args.audit
+        else StubObject()
+    )
+    params["audit_writer"] = audit
+
+    if args.commit:
+        params["commit"] = args.commit
+    if args.test_run:
+        params["test_run"] = args.test_run
+
+    logger.info(f"Auditing directory: {args.audit}")
+
+    # Recording start time
+    start_time = datetime.now()
+    audit.add_info("start time", start_time.strftime("%Y-%m-%d %H:%M"))
+
+    # Calling main function
+    main(**params)
+
+    # Recording end time
+    end_time = datetime.now()
+    audit.add_info("end time", end_time.strftime("%Y-%m-%d %H:%M"))
+
+    # Calculating and recording total time
+    total_seconds = (end_time - start_time).total_seconds()
+    hours, remainder = divmod(total_seconds, 3600)
+    minutes, seconds = divmod(remainder, 60)
+    audit.add_info("total time", f"{hours} hours {minutes} mins {int(seconds)} seconds")
+    audit.commit_audit()
+
+    # Logging script completion
+    logger.success(
+        f"script finished in {hours} hours {minutes} mins {int(seconds)} seconds"
+    )